--- conflicted
+++ resolved
@@ -56,12 +56,7 @@
         Don't forget to inform the version of Mzi you're using and attach your code for reproduction.""");
       System.exit(1);
     }
-<<<<<<< HEAD
-    if (reporter.isEmpty()) System.out.println("\uD83D\uDC02\uD83C\uDF7A");
-    else System.err.println("\uD83D\uDD28");
-=======
     if (reporter.isEmpty()) System.out.println(TQL);
     else System.err.println(NMSL);
->>>>>>> 105acb3f
   }
 }