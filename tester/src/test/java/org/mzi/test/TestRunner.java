// Copyright (c) 2020-2021 Yinsen (Tesla) Zhang.
// Use of this source code is governed by the GNU GPLv3 license that can be found in the LICENSE file.
package org.mzi.test;

import org.jetbrains.annotations.NotNull;
import org.junit.jupiter.api.BeforeAll;
import org.junit.jupiter.api.Test;
import org.mzi.api.Global;
import org.mzi.cli.CompilerFlags;
import org.mzi.cli.SingleFileCompiler;
import org.mzi.cli.StreamReporter;
import org.mzi.tyck.error.CountingReporter;

import java.io.ByteArrayOutputStream;
import java.io.IOException;
import java.io.PrintStream;
import java.nio.file.Files;
import java.nio.file.Path;
import java.nio.file.Paths;
import java.util.Locale;

import static org.junit.jupiter.api.Assertions.*;

public class TestRunner {
  @BeforeAll public static void enterTestMode() {
    Global.enterTestMode();
  }

  @Test
  void runAllMziTests() throws IOException {
    var testSourceDir = Paths.get("src", "test", "mzi");
    runDir(testSourceDir.resolve("success"), true);
    runDir(testSourceDir.resolve("failure"), false);
  }

  private void runDir(@NotNull Path path, boolean expectSuccess) throws IOException {
    System.out.println(":: Running tests under " + path.toAbsolutePath());
    assertTrue(path.toFile().isDirectory(), "should be a directory");

    Files.walk(path)
      .filter(Files::isRegularFile)
      .filter(f -> f.getFileName().toString().endsWith(".mzi"))
      .forEach(file -> runFile(file, expectSuccess));
  }

  private void runFile(@NotNull Path file, boolean expectSuccess) {
    var expectedOutFile = file.resolveSibling(file.getFileName() + ".txt");

    var hookOut = new ByteArrayOutputStream();
    final var reporter = new CountingReporter(new StreamReporter(file, new PrintStream(hookOut)));

    try {
      new SingleFileCompiler(reporter, file)
        .compile(CompilerFlags.asciiOnlyFlags());
    } catch (IOException e) {
      fail("error reading file " + file.toAbsolutePath());
    }

    if (Files.exists(expectedOutFile)) {
      checkOutput(file, expectedOutFile, hookOut.toString());
    } else {
      if (expectSuccess) {
<<<<<<< HEAD
        final var empty = reporter.isEmpty();
        if (!empty) System.err.println(hookOut);
        final var name = file.getFileName().toString();
        assertTrue(empty, "The test case <" + name + "> should pass, but it fails.");
        showStatus(name, "success");
=======
        if (reporter.isEmpty()) {
          showStatus(file.getFileName().toString(), "success");
        } else {
          System.err.printf(Locale.getDefault(),
            """
            ----------------------------------------
              %s
            ----------------------------------------
            """,
            hookOut);
          fail("The test case <" + file.getFileName() + "> should pass, but it fails.");
        }
>>>>>>> a5d0e844
      } else {
        generateWorkflow(file, expectedOutFile, hookOut.toString());
      }
    }
  }

  private void generateWorkflow(@NotNull Path testFile, Path expectedOutFile, String hookOut) {
    hookOut = instantiateHoles(testFile, hookOut);
    var workflowFile = testFile.resolveSibling(testFile.getFileName() + ".txt.todo");
    try {
      Files.writeString(workflowFile, hookOut);
    } catch (IOException e) {
      fail("error generating todo file " + workflowFile.toAbsolutePath());
    }
    System.out.printf(Locale.getDefault(),
      """
        NOTE: write the following output to `%s`
        Move it to `%s` to accept it as correct.
        ----------------------------------------
        %s
        ----------------------------------------
        """,
      workflowFile.getFileName(),
      expectedOutFile.getFileName(),
      hookOut
    );
    showStatus(testFile.getFileName().toString(), "todo generated");
  }

  private void checkOutput(@NotNull Path testFile, Path expectedOutFile, String hookOut) {
    try {
      var output = trimCRLF(hookOut);
      var expected = instantiateVars(testFile, trimCRLF(Files.readString(expectedOutFile)));
      assertEquals(expected, output, testFile.getFileName().toString());
      showStatus(testFile.getFileName().toString(), "success");
    } catch (IOException e) {
      fail("error reading file " + expectedOutFile.toAbsolutePath());
    }
  }

  private String instantiateVars(@NotNull Path testFile, String template) {
    return template.replace("$FILE", testFile.toString());
  }

  private String instantiateHoles(@NotNull Path testFile, String template) {
    return template.replace(testFile.toString(), "$FILE");
  }

  private void showStatus(String testName, String status) {
    System.out.println(testName + " ---> " + status);
  }

  private String trimCRLF(String string) {
    return string.replaceAll("\\r\\n?", "\n");
  }
}<|MERGE_RESOLUTION|>--- conflicted
+++ resolved
@@ -60,13 +60,6 @@
       checkOutput(file, expectedOutFile, hookOut.toString());
     } else {
       if (expectSuccess) {
-<<<<<<< HEAD
-        final var empty = reporter.isEmpty();
-        if (!empty) System.err.println(hookOut);
-        final var name = file.getFileName().toString();
-        assertTrue(empty, "The test case <" + name + "> should pass, but it fails.");
-        showStatus(name, "success");
-=======
         if (reporter.isEmpty()) {
           showStatus(file.getFileName().toString(), "success");
         } else {
@@ -79,7 +72,6 @@
             hookOut);
           fail("The test case <" + file.getFileName() + "> should pass, but it fails.");
         }
->>>>>>> a5d0e844
       } else {
         generateWorkflow(file, expectedOutFile, hookOut.toString());
       }
