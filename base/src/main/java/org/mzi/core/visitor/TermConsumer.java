// Copyright (c) 2020-2020 Yinsen (Tesla) Zhang.
// Use of this source code is governed by the Apache-2.0 license that can be found in the LICENSE file.
package org.mzi.core.visitor;

<<<<<<< HEAD
import org.glavo.kala.Unit;
import org.glavo.kala.control.Option;
=======
import asia.kala.Unit;
>>>>>>> 3a5bf40a
import org.jetbrains.annotations.NotNull;
import org.mzi.core.term.*;
import org.mzi.generic.Arg;

public interface TermConsumer<P> extends Term.Visitor<P, Unit> {

  @Override
  default Unit visitHole(@NotNull AppTerm.HoleApp term, P p) {
    term.solution().forEach(sol -> sol.accept(this, p));
    term.argsBuf().forEach(arg -> visitArg(arg, p));
    return Unit.unit();
  }

  @Override default Unit visitLam(@NotNull LamTerm term, P p) {
    term.param().type().accept(this, p);
    return term.body().accept(this, p);
  }

  @Override default Unit visitUniv(@NotNull UnivTerm term, P p) {
    return Unit.unit();
  }

  @Override default Unit visitPi(@NotNull PiTerm term, P p) {
    term.param().type().accept(this, p);
    return term.body().accept(this, p);
  }

  @Override default Unit visitSigma(@NotNull SigmaTerm term, P p) {
    term.params().forEach(param -> param.type().accept(this, p));
    return term.body().accept(this, p);
  }

  @Override default Unit visitRef(@NotNull RefTerm term, P p) {
    return Unit.unit();
  }

  default void visitArg(@NotNull Arg<? extends Term> arg, P p) {
    arg.term().accept(this, p);
  }

  @Override default Unit visitApp(@NotNull AppTerm.Apply term, P p) {
    visitArg(term.arg(), p);
    return term.fn().accept(this, p);
  }

  @Override default Unit visitFnCall(@NotNull AppTerm.FnCall fnCall, P p) {
    fnCall.args().forEach(arg -> visitArg(arg, p));
    return fnCall.fn().accept(this, p);
  }

  @Override default Unit visitTup(@NotNull TupTerm term, P p) {
    term.items().forEach(item -> item.accept(this, p));
    return term.accept(this, p);
  }

  @Override default Unit visitProj(@NotNull ProjTerm term, P p) { return term.tup().accept(this, p); }
}<|MERGE_RESOLUTION|>--- conflicted
+++ resolved
@@ -2,12 +2,7 @@
 // Use of this source code is governed by the Apache-2.0 license that can be found in the LICENSE file.
 package org.mzi.core.visitor;
 
-<<<<<<< HEAD
 import org.glavo.kala.Unit;
-import org.glavo.kala.control.Option;
-=======
-import asia.kala.Unit;
->>>>>>> 3a5bf40a
 import org.jetbrains.annotations.NotNull;
 import org.mzi.core.term.*;
 import org.mzi.generic.Arg;
