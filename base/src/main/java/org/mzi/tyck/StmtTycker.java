// Copyright (c) 2020-2021 Yinsen (Tesla) Zhang.
// Use of this source code is governed by the GNU GPLv3 license that can be found in the LICENSE file.
package org.mzi.tyck;

<<<<<<< HEAD
import org.glavo.kala.collection.immutable.ImmutableSeq;
=======
import org.glavo.kala.collection.immutable.ImmutableHashMap;
import org.glavo.kala.collection.immutable.ImmutableSeq;
import org.glavo.kala.collection.mutable.Buffer;
import org.glavo.kala.collection.mutable.MutableHashMap;
>>>>>>> 9542f24d
import org.glavo.kala.tuple.Unit;
import org.jetbrains.annotations.NotNull;
import org.jetbrains.annotations.Nullable;
import org.mzi.api.error.Reporter;
import org.mzi.concrete.Decl;
import org.mzi.concrete.Expr;
import org.mzi.core.def.DataDef;
import org.mzi.core.def.Def;
import org.mzi.core.def.FnDef;
import org.mzi.core.term.PiTerm;
import org.mzi.core.term.Term;
<<<<<<< HEAD
import org.mzi.tyck.trace.Trace;

import java.util.stream.Stream;

public record StmtTycker(
  @NotNull Reporter reporter,
  Trace.@Nullable Builder traceBuilder
) implements Decl.Visitor<Unit, Def> {
  @Override public Def visitDataDecl(Decl.@NotNull DataDecl decl, Unit unit) {
    // TODO[kiva]: implement
    throw new UnsupportedOperationException();
  }

  private @NotNull ExprTycker newTycker() {
    final var tycker = new ExprTycker(reporter);
    tycker.traceBuilder = traceBuilder;
    return tycker;
  }

  @Override public Def visitFnDecl(Decl.@NotNull FnDecl decl, Unit unit) {
    var headerChecker = newTycker();
=======
import org.mzi.core.term.UnivTerm;
import org.mzi.generic.Pat;

import java.util.stream.Stream;

public record StmtTycker(@NotNull Reporter reporter) implements Decl.Visitor<Unit, Def> {
  @Override public DataDef visitDataDecl(Decl.@NotNull DataDecl decl, Unit unit) {
    var ctorBuf = Buffer.<DataDef.Ctor>of();
    var clauseBuf = MutableHashMap.<Pat<Term>, DataDef.Ctor>of();
    var checker = new ExprTycker(reporter);
    var tele = checkTele(checker, decl.telescope)
      .collect(ImmutableSeq.factory());
    final var result = checker.checkExpr(decl.result, UnivTerm.OMEGA).wellTyped();
    decl.body.accept(new Decl.DataBody.Visitor<Unit, Unit>() {
      @Override public Unit visitCtor(Decl.DataBody.@NotNull Ctors ctors, Unit unit) {
        ctors.ctors().forEach(ctor -> {
          var tele = checkTele(checker, ctor.telescope);
          ctorBuf.append(new DataDef.Ctor(
            ctor.ref,
            tele.collect(ImmutableSeq.factory()),
            ctor.elim,
            ctor.clauses.stream()
              .map(i -> i.mapTerm(expr -> checker.checkExpr(expr, UnivTerm.OMEGA).wellTyped()))
              .collect(Buffer.factory()),
            ctor.coerce
          ));
        });
        return unit;
      }

      @Override public Unit visitClause(Decl.DataBody.@NotNull Clauses clauses, Unit unit) {
        // TODO[ice]: implement
        throw new UnsupportedOperationException();
      }
    }, unit);
    return new DataDef(decl.ref, tele, result, Buffer.of(), ctorBuf, ImmutableHashMap.from(clauseBuf));
  }

  @Override public FnDef visitFnDecl(Decl.@NotNull FnDecl decl, Unit unit) {
    var headerChecker = new ExprTycker(reporter);
>>>>>>> 9542f24d
    var resultTele = checkTele(headerChecker, decl.telescope)
      .collect(ImmutableSeq.factory());
    // It might contain unsolved holes, but that's acceptable.
    var resultRes = decl.result.accept(headerChecker, null);

    var bodyChecker = new ExprTycker(headerChecker.metaContext, headerChecker.localCtx);
    var declType = buildFnType(resultTele, resultRes.wellTyped());
    bodyChecker.localCtx.put(decl.ref, declType);

    var bodyRes = headerChecker.checkExpr(decl.body, resultRes.wellTyped());
    return new FnDef(decl.ref, resultTele, bodyRes.type(), bodyRes.wellTyped());
  }

  private @NotNull Term buildFnType(ImmutableSeq<Term.Param> tele, Term result) {
    if (tele.isEmpty()) {
      return result;
    }
    return new PiTerm(false, tele.first(), buildFnType(tele.drop(1), result));
  }

  private @NotNull Stream<Term.Param> checkTele(
    @NotNull ExprTycker exprTycker,
    @NotNull ImmutableSeq<Expr.Param> tele
  ) {
    return tele.stream().map(param -> {
      assert param.type() != null; // guaranteed by MziProducer
      var paramRes = exprTycker.checkExpr(param.type(), null);
      exprTycker.localCtx.put(param.ref(), paramRes.wellTyped());
      return new Term.Param(param.ref(), paramRes.wellTyped(), param.explicit());
    });
  }
}<|MERGE_RESOLUTION|>--- conflicted
+++ resolved
@@ -2,14 +2,10 @@
 // Use of this source code is governed by the GNU GPLv3 license that can be found in the LICENSE file.
 package org.mzi.tyck;
 
-<<<<<<< HEAD
-import org.glavo.kala.collection.immutable.ImmutableSeq;
-=======
 import org.glavo.kala.collection.immutable.ImmutableHashMap;
 import org.glavo.kala.collection.immutable.ImmutableSeq;
 import org.glavo.kala.collection.mutable.Buffer;
 import org.glavo.kala.collection.mutable.MutableHashMap;
->>>>>>> 9542f24d
 import org.glavo.kala.tuple.Unit;
 import org.jetbrains.annotations.NotNull;
 import org.jetbrains.annotations.Nullable;
@@ -21,7 +17,8 @@
 import org.mzi.core.def.FnDef;
 import org.mzi.core.term.PiTerm;
 import org.mzi.core.term.Term;
-<<<<<<< HEAD
+import org.mzi.core.term.UnivTerm;
+import org.mzi.generic.Pat;
 import org.mzi.tyck.trace.Trace;
 
 import java.util.stream.Stream;
@@ -30,30 +27,16 @@
   @NotNull Reporter reporter,
   Trace.@Nullable Builder traceBuilder
 ) implements Decl.Visitor<Unit, Def> {
-  @Override public Def visitDataDecl(Decl.@NotNull DataDecl decl, Unit unit) {
-    // TODO[kiva]: implement
-    throw new UnsupportedOperationException();
-  }
-
   private @NotNull ExprTycker newTycker() {
     final var tycker = new ExprTycker(reporter);
     tycker.traceBuilder = traceBuilder;
     return tycker;
   }
 
-  @Override public Def visitFnDecl(Decl.@NotNull FnDecl decl, Unit unit) {
-    var headerChecker = newTycker();
-=======
-import org.mzi.core.term.UnivTerm;
-import org.mzi.generic.Pat;
-
-import java.util.stream.Stream;
-
-public record StmtTycker(@NotNull Reporter reporter) implements Decl.Visitor<Unit, Def> {
   @Override public DataDef visitDataDecl(Decl.@NotNull DataDecl decl, Unit unit) {
     var ctorBuf = Buffer.<DataDef.Ctor>of();
     var clauseBuf = MutableHashMap.<Pat<Term>, DataDef.Ctor>of();
-    var checker = new ExprTycker(reporter);
+    var checker = newTycker();
     var tele = checkTele(checker, decl.telescope)
       .collect(ImmutableSeq.factory());
     final var result = checker.checkExpr(decl.result, UnivTerm.OMEGA).wellTyped();
@@ -83,8 +66,7 @@
   }
 
   @Override public FnDef visitFnDecl(Decl.@NotNull FnDecl decl, Unit unit) {
-    var headerChecker = new ExprTycker(reporter);
->>>>>>> 9542f24d
+    var headerChecker = newTycker();
     var resultTele = checkTele(headerChecker, decl.telescope)
       .collect(ImmutableSeq.factory());
     // It might contain unsolved holes, but that's acceptable.
