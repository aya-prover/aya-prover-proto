--- conflicted
+++ resolved
@@ -2,7 +2,6 @@
 // Use of this source code is governed by the GNU GPLv3 license that can be found in the LICENSE file.
 package org.aya.concrete.stmt;
 
-import kala.collection.mutable.MutableMap;
 import org.aya.api.error.CollectingReporter;
 import org.aya.api.error.Reporter;
 import org.aya.api.error.SourcePos;
@@ -19,18 +18,7 @@
   @NotNull Stmt delegate();
 
   /** @return <code>null</code> if the delegate is a command (not a definition) */
-<<<<<<< HEAD
-  default @Nullable TopLevel tyck(@NotNull Reporter reporter, Trace.@Nullable Builder traceBuilder) {
-    return doAccept(SampleTycker.INSTANCE, new StmtTycker(reporter, traceBuilder, MutableMap.create()));
-  }
-
-  interface Visitor<P, R> {
-    R visitExample(@NotNull Working example, P p);
-    R visitCounterexample(@NotNull Counter example, P p);
-  }
-=======
   @Nullable Def tyck(@NotNull Reporter reporter, Trace.@Nullable Builder traceBuilder);
->>>>>>> 9a22f831
 
   @Override default @NotNull SourcePos sourcePos() {
     return delegate().sourcePos();
