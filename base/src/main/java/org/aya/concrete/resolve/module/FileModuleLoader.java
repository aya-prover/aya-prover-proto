// Copyright (c) 2020-2021 Yinsen (Tesla) Zhang.
// Use of this source code is governed by the GNU GPLv3 license that can be found in the LICENSE file.
package org.aya.concrete.resolve.module;

import kala.collection.Seq;
import kala.collection.immutable.ImmutableSeq;
import kala.collection.mutable.Buffer;
import kala.collection.mutable.MutableMap;
import kala.function.CheckedConsumer;
import kala.function.CheckedRunnable;
import org.aya.api.error.DelayedReporter;
import org.aya.api.error.Problem;
import org.aya.api.error.Reporter;
import org.aya.api.error.SourceFileLocator;
import org.aya.api.ref.Var;
import org.aya.api.util.InternalException;
import org.aya.api.util.InterruptException;
import org.aya.concrete.desugar.BinOpSet;
import org.aya.concrete.parse.AyaParsing;
import org.aya.concrete.remark.Remark;
import org.aya.concrete.resolve.context.EmptyContext;
import org.aya.concrete.resolve.context.PhysicalModuleContext;
import org.aya.concrete.resolve.visitor.StmtShallowResolver;
import org.aya.concrete.stmt.Decl;
import org.aya.concrete.stmt.Sample;
import org.aya.concrete.stmt.Stmt;
import org.aya.core.def.Def;
<<<<<<< HEAD
import org.aya.core.def.PrimDef;
=======
import org.aya.tyck.ExprTycker;
>>>>>>> 22808863
import org.aya.tyck.trace.Trace;
import org.jetbrains.annotations.NotNull;
import org.jetbrains.annotations.Nullable;

import java.io.IOException;
import java.nio.file.Path;

public record FileModuleLoader(
  @NotNull SourceFileLocator locator,
  @NotNull Path basePath,
  @NotNull Reporter reporter,
  Trace.@Nullable Builder builder
) implements ModuleLoader {
  private @NotNull Path resolveFile(@NotNull Seq<@NotNull String> path) {
    var withoutExt = path.foldLeft(basePath, Path::resolve);
    return withoutExt.resolveSibling(withoutExt.getFileName() + ".aya");
  }

  @Override public @Nullable MutableMap<Seq<String>, MutableMap<String, Var>>
  load(@NotNull Seq<@NotNull String> path, @NotNull ModuleLoader recurseLoader) {
    var sourcePath = resolveFile(path);
    var primFactory = PrimDef.PrimFactory.create();
    try {
      var program = AyaParsing.program(locator, reporter, sourcePath, primFactory);
        return tyckModule(recurseLoader, program, reporter, () -> {}, defs -> {}, builder, primFactory).exports;
    } catch (IOException e) {
      reporter.reportString(e.getMessage());
      return null;
    } catch (InternalException e) {
      handleInternalError(e);
      return null;
    } catch (InterruptException e) {
      reporter.reportString(e.stage().name() + " interrupted due to error(s).");
      return null;
    }
  }

  public static <E extends Exception> @NotNull PhysicalModuleContext tyckModule(
    @NotNull ModuleLoader recurseLoader,
    @NotNull ImmutableSeq<Stmt> program,
    @NotNull Reporter reporter,
    @NotNull CheckedRunnable<E> onResolved,
    @NotNull CheckedConsumer<ImmutableSeq<Def>, E> onTycked,
    Trace.@Nullable Builder builder,
    PrimDef.PrimFactory primFactory
  ) throws E {
    var context = new EmptyContext(reporter).derive();
    var shallowResolver = new StmtShallowResolver(recurseLoader);
    program.forEach(s -> s.accept(shallowResolver, context));
    var opSet = new BinOpSet(reporter);
    program.forEach(s -> s.resolve(opSet));
    opSet.sort();
    program.forEach(s -> s.desugar(reporter, opSet));
    // in case we have un-messaged TyckException
    try (var delayedReporter = new DelayedReporter(reporter)) {
      var wellTyped = Buffer.<Def>create();
      for (var stmt : program) {
<<<<<<< HEAD
        if (stmt instanceof Decl decl) wellTyped.append(decl.tyck(delayedReporter, builder, primFactory));
        else if (stmt instanceof Sample sample) wellTyped.append(sample.tyck(delayedReporter, builder, primFactory));
=======
        if (stmt instanceof Decl decl) wellTyped.append(decl.tyck(delayedReporter, builder));
        else if (stmt instanceof Sample sample) wellTyped.append(sample.tyck(delayedReporter, builder));
        else if (stmt instanceof Remark remark) {
          var literate = remark.literate;
          if (literate != null) literate.tyck(new ExprTycker(delayedReporter, builder));
        }
>>>>>>> 22808863
        if (delayedReporter.problems().anyMatch(Problem::isError)) break;
      }
      onTycked.acceptChecked(wellTyped.toImmutableSeq());
    } finally {
      onResolved.runChecked();
    }
    return context;
  }

  public static void handleInternalError(@NotNull InternalException e) {
    e.printStackTrace();
    e.printHint();
    System.err.println("""
      Please report the stacktrace to the developers so a better error handling could be made.
      Don't forget to inform the version of Aya you're using and attach your code for reproduction.""");
  }
}<|MERGE_RESOLUTION|>--- conflicted
+++ resolved
@@ -25,11 +25,8 @@
 import org.aya.concrete.stmt.Sample;
 import org.aya.concrete.stmt.Stmt;
 import org.aya.core.def.Def;
-<<<<<<< HEAD
+import org.aya.tyck.ExprTycker;
 import org.aya.core.def.PrimDef;
-=======
-import org.aya.tyck.ExprTycker;
->>>>>>> 22808863
 import org.aya.tyck.trace.Trace;
 import org.jetbrains.annotations.NotNull;
 import org.jetbrains.annotations.Nullable;
@@ -87,17 +84,12 @@
     try (var delayedReporter = new DelayedReporter(reporter)) {
       var wellTyped = Buffer.<Def>create();
       for (var stmt : program) {
-<<<<<<< HEAD
-        if (stmt instanceof Decl decl) wellTyped.append(decl.tyck(delayedReporter, builder, primFactory));
+        if (stmt instanceof Decl decl) wellTyped.append(decl.tyck(delayedReporter, builder,primFactory ));
         else if (stmt instanceof Sample sample) wellTyped.append(sample.tyck(delayedReporter, builder, primFactory));
-=======
-        if (stmt instanceof Decl decl) wellTyped.append(decl.tyck(delayedReporter, builder));
-        else if (stmt instanceof Sample sample) wellTyped.append(sample.tyck(delayedReporter, builder));
         else if (stmt instanceof Remark remark) {
           var literate = remark.literate;
           if (literate != null) literate.tyck(new ExprTycker(delayedReporter, builder));
         }
->>>>>>> 22808863
         if (delayedReporter.problems().anyMatch(Problem::isError)) break;
       }
       onTycked.acceptChecked(wellTyped.toImmutableSeq());
