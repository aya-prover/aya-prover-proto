--- conflicted
+++ resolved
@@ -46,24 +46,18 @@
 /**
  * @author ice1000, kiva
  */
-<<<<<<< HEAD
-public record AyaProducer(
-  @NotNull SourceFile sourceFile,
-  @NotNull Reporter reporter,
-  @NotNull PrimDef.PrimFactory primFactory
-  ) {
-=======
 public final class AyaProducer {
   public final @NotNull SourceFile sourceFile;
   public final @NotNull Reporter reporter;
   private @Nullable SourcePos overridingSourcePos;
-
-  public AyaProducer(@NotNull SourceFile sourceFile, @NotNull Reporter reporter) {
+  private @NotNull PrimDef.PrimFactory primFactory;
+
+  public AyaProducer(@NotNull SourceFile sourceFile, @NotNull Reporter reporter, @NotNull PrimDef.PrimFactory primFactory) {
     this.sourceFile = sourceFile;
     this.reporter = reporter;
-  }
-
->>>>>>> 22808863
+    this.primFactory = primFactory;
+  }
+
   public ImmutableSeq<Stmt> visitProgram(AyaParser.ProgramContext ctx) {
     return ImmutableSeq.from(ctx.stmt()).flatMap(this::visitStmt).toImmutableSeq();
   }
