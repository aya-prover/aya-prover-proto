--- conflicted
+++ resolved
@@ -6,11 +6,7 @@
 import org.aya.api.error.SourcePos;
 import org.aya.concrete.desugar.BinOpSet;
 import org.aya.concrete.desugar.Desugarer;
-<<<<<<< HEAD
-import org.aya.concrete.pretty.StmtPrettier;
 import org.aya.concrete.resolve.context.Context;
-=======
->>>>>>> 2514265c
 import org.aya.concrete.resolve.visitor.StmtResolver;
 import org.aya.concrete.visitor.ConcreteDistiller;
 import org.aya.pretty.doc.Doc;
@@ -37,13 +33,8 @@
     accept(StmtResolver.INSTANCE, opSet);
   }
 
-<<<<<<< HEAD
-  default void desugar(@NotNull BinOpSet opSet) {
-    accept(Desugarer.INSTANCE, opSet);
-=======
-  default void desugar(@NotNull Reporter reporter) {
-    accept(new Desugarer(reporter), Unit.unit());
->>>>>>> 2514265c
+  default void desugar(@NotNull Reporter reporter, BinOpSet opSet) {
+    accept(new Desugarer(reporter, opSet), Unit.unit());
   }
 
   @Override default @NotNull Doc toDoc() {
