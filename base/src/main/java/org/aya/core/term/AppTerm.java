--- conflicted
+++ resolved
@@ -2,20 +2,8 @@
 // Use of this source code is governed by the GNU GPLv3 license that can be found in the LICENSE file.
 package org.aya.core.term;
 
-<<<<<<< HEAD
-import org.aya.api.ref.DefVar;
-import org.aya.api.ref.Var;
-import org.aya.concrete.Decl;
-import org.aya.core.def.DataDef;
-import org.aya.core.def.FnDef;
-import org.aya.core.def.StructDef;
-import org.aya.core.visitor.Substituter;
-=======
->>>>>>> ed7ceecd
 import org.aya.generic.Arg;
-import org.aya.ref.LocalVar;
 import org.aya.util.Decision;
-import org.glavo.kala.collection.Seq;
 import org.jetbrains.annotations.Contract;
 import org.jetbrains.annotations.NotNull;
 
@@ -32,143 +20,7 @@
     return visitor.visitApp(this, p);
   }
 
-<<<<<<< HEAD
-  record DataCall(
-    @NotNull DefVar<DataDef, Decl.DataDecl> dataRef,
-    @NotNull SeqLike<Arg<@NotNull Term>> args
-  ) implements AppTerm {
-    @Override public <P, R> R doAccept(@NotNull Visitor<P, R> visitor, P p) {
-      return visitor.visitDataCall(this, p);
-    }
-
-    @Override public <P, Q, R> R doAccept(@NotNull BiVisitor<P, Q, R> visitor, P p, Q q) {
-      return visitor.visitDataCall(this, p, q);
-    }
-
-    @Contract(pure = true) @Override public @NotNull Decision whnf() {
-      return Decision.YES;
-    }
-
-    @Contract(value = " -> new", pure = true)
-    @Override public @NotNull Term fn() {
-      return new RefTerm(dataRef);
-    }
-
-    public @NotNull SeqView<DataDef.@NotNull Ctor> availableCtors() {
-      return dataRef.core.ctors();
-    }
-  }
-
-  record StructCall(
-    @NotNull DefVar<StructDef, Decl.StructDecl> structRef,
-    @NotNull SeqLike<Arg<@NotNull Term>> args
-  ) implements AppTerm {
-    @Override public <P, R> R doAccept(@NotNull Visitor<P, R> visitor, P p) {
-      return visitor.visitStructCall(this, p);
-    }
-
-    @Override public <P, Q, R> R doAccept(@NotNull BiVisitor<P, Q, R> visitor, P p, Q q) {
-      return visitor.visitStructCall(this, p, q);
-    }
-
-    @Contract(pure = true) @Override public @NotNull Decision whnf() {
-      return Decision.YES;
-    }
-
-    @Contract(value = " -> new", pure = true)
-    @Override public @NotNull Term fn() {
-      return new RefTerm(new LocalVar(structRef.name()));
-    }
-  }
-
-  record ConCall(
-    @NotNull DefVar<DataDef.Ctor, Decl.DataCtor> conHead,
-    @NotNull SeqLike<Arg<Term>> dataArgs,
-    @NotNull SeqLike<Arg<Term>> conArgs
-  ) implements AppTerm {
-    @Override public <P, R> R doAccept(@NotNull Visitor<P, R> visitor, P p) {
-      return visitor.visitConCall(this, p);
-    }
-
-    @Override public <P, Q, R> R doAccept(@NotNull BiVisitor<P, Q, R> visitor, P p, Q q) {
-      return visitor.visitConCall(this, p, q);
-    }
-
-    public @NotNull DefVar<DataDef, Decl.DataDecl> dataRef() {
-      return DataDef.fromCtor(conHead);
-    }
-
-    @Override public @NotNull SeqView<Arg<Term>> args() {
-      return dataArgs.view().concat(conArgs.view());
-    }
-
-    @Contract(pure = true) @Override public @NotNull Decision whnf() {
-      // TODO[ice]: conditions
-      return Decision.YES;
-    }
-
-    @Contract(value = " -> new", pure = true)
-    @Override public @NotNull Term fn() {
-      return new RefTerm(conHead);
-    }
-  }
-
-  record Apply(
-    @NotNull Term fn,
-    @NotNull Arg<@NotNull Term> arg
-  ) implements AppTerm {
-    @Contract(pure = true) @Override public @NotNull Decision whnf() {
-      if (fn() instanceof LamTerm) return Decision.NO;
-      return fn().whnf();
-    }
-
-    @Override public <P, R> R doAccept(@NotNull Visitor<P, R> visitor, P p) {
-      return visitor.visitApp(this, p);
-    }
-
-    @Override public <P, Q, R> R doAccept(@NotNull BiVisitor<P, Q, R> visitor, P p, Q q) {
-      return visitor.visitApp(this, p, q);
-    }
-
-    @Contract(" -> new")
-    @Override public @NotNull Seq<Arg<@NotNull Term>> args() {
-      return Seq.of(arg());
-    }
-  }
-
-  /**
-   * @author ice1000
-   */
-  record HoleApp(
-    @NotNull Var var,
-    @NotNull Buffer<@NotNull Arg<Term>> argsBuf
-  ) implements AppTerm {
-    public HoleApp(@NotNull Var var) {
-      this(var, Buffer.of());
-    }
-
-    @Override public @NotNull Seq<Arg<Term>> args() {
-      return argsBuf;
-    }
-
-    @Contract(" -> new") @Override public @NotNull Term fn() {
-      return new RefTerm(var);
-    }
-
-    @Override public <P, R> R doAccept(@NotNull Visitor<P, R> visitor, P p) {
-      return visitor.visitHole(this, p);
-    }
-
-    @Override public <P, Q, R> R doAccept(@NotNull BiVisitor<P, Q, R> visitor, P p, Q q) {
-      return visitor.visitHole(this, p, q);
-    }
-
-    @Contract(pure = true) @Override public @NotNull Decision whnf() {
-      return Decision.MAYBE;
-    }
-=======
   @Override public <P, Q, R> R doAccept(@NotNull BiVisitor<P, Q, R> visitor, P p, Q q) {
     return visitor.visitApp(this, p, q);
->>>>>>> ed7ceecd
   }
 }