--- conflicted
+++ resolved
@@ -104,21 +104,14 @@
 
   @Override
   public StructDef.Field visitField(Decl.@NotNull StructField field, ExprTycker tycker) {
-<<<<<<< HEAD
-    var tele = checkTele(tycker, field.telescope);
-    var structRef = field.structRef;
-    var result = field.result.accept(tycker, null).wellTyped();
-    field.signature = new Def.Signature(tele, result);
-    var body = field.body.map(e -> e.accept(tycker, result).wellTyped());
-    return new StructDef.Field(structRef, field.ref, tele, result, body, field.coerce);
-=======
     return checkTele(tycker, field.telescope, tele -> {
       var structRef = field.structRef;
-      var result = field.expr.accept(tycker, null);
-      field.signature = new Def.Signature(ImmutableSeq.of(), tele, result.wellTyped());
-      return new StructDef.Field(structRef, field.ref, tele, result.wellTyped(), field.coerce);
+      var result = field.result.accept(tycker, null).wellTyped();
+      // TODO[kiva]: ctxTele?
+      field.signature = new Def.Signature(ImmutableSeq.of(), tele, result);
+      var body = field.body.map(e -> e.accept(tycker, result).wellTyped());
+      return new StructDef.Field(structRef, field.ref, tele, result, body, field.coerce);
     });
->>>>>>> ed7ceecd
   }
 
   @Override public FnDef visitFn(Decl.@NotNull FnDecl decl, ExprTycker tycker) {
